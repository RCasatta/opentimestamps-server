--- conflicted
+++ resolved
@@ -246,11 +246,8 @@
             # we avoid this step for every unconfirmed tx
             serde_txs = []
             for tx in block.vtx:
-<<<<<<< HEAD
                 serde_txs.append((tx, tx.serialize(params={'include_witness':False})))
-=======
-                serde_txs.append((tx, tx.serialize(params={'include_witness':False}))))
->>>>>>> 362f88cd
+
 
             # Check all potential pending txs against this block.
             # iterating in reverse order to prioritize most recent digest which commits to a bigger merkle tree
