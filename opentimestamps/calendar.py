--- conflicted
+++ resolved
@@ -47,9 +47,8 @@
         Raises KeyError if the calendar doesn't have that commitment
         """
         req = urllib.request.Request(self.url + '/timestamp/' + binascii.hexlify(commitment).decode('utf8'))
-<<<<<<< HEAD
         try:
-            with urllib.request.urlopen(req) as resp:
+            with urllib.request.urlopen(req, context=self.context) as resp:
                 if resp.status == 200:
                     ctx = StreamDeserializationContext(resp)
                     return Timestamp.deserialize(ctx, commitment)
@@ -58,10 +57,6 @@
                     raise Exception("Unknown response from calendar: %d" % resp.status)
         except urllib.error.HTTPError as exp:
             if exp.code == 404:
-=======
-        with urllib.request.urlopen(req, context=self.context) as resp:
-            if resp.status == 404:
->>>>>>> 5f8775d1
                 raise KeyError("Commitment not found")
             else:
                 raise exp